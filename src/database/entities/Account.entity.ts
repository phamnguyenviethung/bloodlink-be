import {
  Entity,
  Enum,
<<<<<<< HEAD
  OneToOne,
  Property,
  Unique,
  OneToMany,
  Collection,
  ManyToOne,
=======
  ManyToOne,
  OneToOne,
  Property,
  Unique,
>>>>>>> ee5e2b9b
} from '@mikro-orm/core';
import { AppBaseEntity } from './base.entity';
import { BloodType } from './Blood.entity';

export enum AccountRole {
  ADMIN = 'admin',
  USER = 'user',
  STAFF = 'staff',
  HOSPITAL = 'hospital',
}

@Entity()
export class Account extends AppBaseEntity {
  @Property()
  @Unique()
  email: string;

  @Enum(() => AccountRole)
  role: AccountRole;
}

@Entity()
export class Customer extends AppBaseEntity {
  @OneToOne(() => Account)
  account: Account;

  @ManyToOne(() => BloodType, { nullable: true })
  bloodType?: BloodType;

  @Property({ nullable: true })
  firstName: string;

  @Property({ nullable: true })
  lastName: string;

  @Property({ nullable: true, default: null })
  phone: string | null = null;

  @Property({ nullable: true, default: null })
  longitude: string | null = null;

  @Property({ nullable: true, default: null })
  latitude: string | null = null;

  @Property({ nullable: true, default: null })
  wardCode: string | null = null;

  @Property({ nullable: true, default: null })
  districtCode: string | null = null;

  @Property({ nullable: true, default: null })
  provinceCode: string | null = null;

  @Property({ nullable: true, default: null })
  wardName: string | null = null;

  @Property({ nullable: true, default: null })
  districtName: string | null = null;

  @Property({ nullable: true, default: null })
  provinceName: string | null = null;

  @Property({ nullable: true, default: 'active' })
  status: string | null = 'active';

  @ManyToOne(() => BloodType, { nullable: true })
  bloodType: BloodType | null = null;
}
export enum StaffRole {
  DOCTOR = 'doctor',
}
@Entity()
export class Staff extends AppBaseEntity {
  @OneToOne(() => Account)
  account: Account;

  @Property({ nullable: true })
  firstName: string;

  @Property({ nullable: true })
  lastName: string;

  @Enum(() => StaffRole)
  role: StaffRole = StaffRole.DOCTOR;
}

@Entity()
export class Admin extends AppBaseEntity {
  @OneToOne(() => Account)
  account: Account;

  @Property({ nullable: true })
  firstName: string;

  @Property({ nullable: true })
  lastName: string;
}

@Entity()
export class Hospital extends AppBaseEntity {
  @OneToOne(() => Account)
  account: Account;

  @Property()
  name: string;

  @Property({ nullable: true, default: null })
  phone: string | null = null;

  @Property({ nullable: true, default: null })
  longitude: string | null = null;

  @Property({ nullable: true, default: null })
  latitude: string | null = null;

  @Property({ nullable: true, default: null })
  wardCode: string | null = null;

  @Property({ nullable: true, default: null })
  districtCode: string | null = null;

  @Property({ nullable: true, default: null })
  provinceCode: string | null = null;

  @Property({ nullable: true, default: null })
  wardName: string | null = null;

  @Property({ nullable: true, default: null })
  districtName: string | null = null;

  @Property({ nullable: true, default: null })
  provinceName: string | null = null;

  @Property({ nullable: true, default: 'active' })
  status: string | null = 'active';
}<|MERGE_RESOLUTION|>--- conflicted
+++ resolved
@@ -1,19 +1,12 @@
 import {
   Entity,
   Enum,
-<<<<<<< HEAD
   OneToOne,
   Property,
   Unique,
   OneToMany,
   Collection,
   ManyToOne,
-=======
-  ManyToOne,
-  OneToOne,
-  Property,
-  Unique,
->>>>>>> ee5e2b9b
 } from '@mikro-orm/core';
 import { AppBaseEntity } from './base.entity';
 import { BloodType } from './Blood.entity';
