--- conflicted
+++ resolved
@@ -24,11 +24,7 @@
           "primary": false,
           "nullable": false,
           "length": 6,
-<<<<<<< HEAD
-          "default": "'2025-06-16T10:41:56.266Z'",
-=======
-          "default": "'2025-06-14T02:56:52.243Z'",
->>>>>>> ee5e2b9b
+          "default": "'2025-06-16T10:41:56.266Z'",
           "mappedType": "datetime"
         },
         "updated_at": {
@@ -39,11 +35,7 @@
           "primary": false,
           "nullable": true,
           "length": 6,
-<<<<<<< HEAD
-          "default": "'2025-06-16T10:41:56.266Z'",
-=======
-          "default": "'2025-06-14T02:56:52.243Z'",
->>>>>>> ee5e2b9b
+          "default": "'2025-06-16T10:41:56.266Z'",
           "mappedType": "datetime"
         },
         "email": {
@@ -120,11 +112,7 @@
           "primary": false,
           "nullable": false,
           "length": 6,
-<<<<<<< HEAD
-          "default": "'2025-06-16T10:41:56.266Z'",
-=======
-          "default": "'2025-06-14T02:56:52.243Z'",
->>>>>>> ee5e2b9b
+          "default": "'2025-06-16T10:41:56.266Z'",
           "mappedType": "datetime"
         },
         "updated_at": {
@@ -135,11 +123,7 @@
           "primary": false,
           "nullable": true,
           "length": 6,
-<<<<<<< HEAD
-          "default": "'2025-06-16T10:41:56.266Z'",
-=======
-          "default": "'2025-06-14T02:56:52.243Z'",
->>>>>>> ee5e2b9b
+          "default": "'2025-06-16T10:41:56.266Z'",
           "mappedType": "datetime"
         },
         "account_id": {
@@ -369,11 +353,7 @@
           "primary": false,
           "nullable": false,
           "length": 6,
-<<<<<<< HEAD
-          "default": "'2025-06-16T10:41:56.266Z'",
-=======
-          "default": "'2025-06-14T02:56:52.243Z'",
->>>>>>> ee5e2b9b
+          "default": "'2025-06-16T10:41:56.266Z'",
           "mappedType": "datetime"
         },
         "updated_at": {
@@ -384,11 +364,7 @@
           "primary": false,
           "nullable": true,
           "length": 6,
-<<<<<<< HEAD
-          "default": "'2025-06-16T10:41:56.266Z'",
-=======
-          "default": "'2025-06-14T02:56:52.243Z'",
->>>>>>> ee5e2b9b
+          "default": "'2025-06-16T10:41:56.266Z'",
           "mappedType": "datetime"
         },
         "name": {
@@ -497,11 +473,7 @@
           "primary": false,
           "nullable": false,
           "length": 6,
-<<<<<<< HEAD
-          "default": "'2025-06-16T10:41:56.266Z'",
-=======
-          "default": "'2025-06-14T02:56:52.243Z'",
->>>>>>> ee5e2b9b
+          "default": "'2025-06-16T10:41:56.266Z'",
           "mappedType": "datetime"
         },
         "updated_at": {
@@ -512,11 +484,7 @@
           "primary": false,
           "nullable": true,
           "length": 6,
-<<<<<<< HEAD
-          "default": "'2025-06-16T10:41:56.266Z'",
-=======
-          "default": "'2025-06-14T02:56:52.243Z'",
->>>>>>> ee5e2b9b
+          "default": "'2025-06-16T10:41:56.266Z'",
           "mappedType": "datetime"
         },
         "account_id": {
@@ -776,11 +744,7 @@
           "primary": false,
           "nullable": false,
           "length": 6,
-<<<<<<< HEAD
-          "default": "'2025-06-16T10:41:56.266Z'",
-=======
-          "default": "'2025-06-14T02:56:52.243Z'",
->>>>>>> ee5e2b9b
+          "default": "'2025-06-16T10:41:56.266Z'",
           "mappedType": "datetime"
         },
         "updated_at": {
@@ -791,11 +755,7 @@
           "primary": false,
           "nullable": true,
           "length": 6,
-<<<<<<< HEAD
-          "default": "'2025-06-16T10:41:56.266Z'",
-=======
-          "default": "'2025-06-14T02:56:52.243Z'",
->>>>>>> ee5e2b9b
+          "default": "'2025-06-16T10:41:56.266Z'",
           "mappedType": "datetime"
         },
         "campaign_id": {
@@ -907,7 +867,6 @@
           "primary": false,
           "nullable": false,
           "length": 6,
-<<<<<<< HEAD
           "default": "'2025-06-16T10:41:56.266Z'",
           "mappedType": "datetime"
         },
@@ -1076,9 +1035,6 @@
           "nullable": false,
           "length": 6,
           "default": "'2025-06-16T10:41:56.266Z'",
-=======
-          "default": "'2025-06-14T02:56:52.243Z'",
->>>>>>> ee5e2b9b
           "mappedType": "datetime"
         },
         "updated_at": {
@@ -1089,11 +1045,7 @@
           "primary": false,
           "nullable": true,
           "length": 6,
-<<<<<<< HEAD
-          "default": "'2025-06-16T10:41:56.266Z'",
-=======
-          "default": "'2025-06-14T02:56:52.243Z'",
->>>>>>> ee5e2b9b
+          "default": "'2025-06-16T10:41:56.266Z'",
           "mappedType": "datetime"
         },
         "account_id": {
@@ -1288,11 +1240,7 @@
           "primary": false,
           "nullable": false,
           "length": 6,
-<<<<<<< HEAD
-          "default": "'2025-06-16T10:41:56.266Z'",
-=======
-          "default": "'2025-06-14T02:56:52.243Z'",
->>>>>>> ee5e2b9b
+          "default": "'2025-06-16T10:41:56.266Z'",
           "mappedType": "datetime"
         },
         "updated_at": {
@@ -1303,11 +1251,7 @@
           "primary": false,
           "nullable": true,
           "length": 6,
-<<<<<<< HEAD
-          "default": "'2025-06-16T10:41:56.266Z'",
-=======
-          "default": "'2025-06-14T02:56:52.243Z'",
->>>>>>> ee5e2b9b
+          "default": "'2025-06-16T10:41:56.266Z'",
           "mappedType": "datetime"
         },
         "account_id": {
@@ -1415,11 +1359,7 @@
           "primary": false,
           "nullable": false,
           "length": 6,
-<<<<<<< HEAD
-          "default": "'2025-06-16T10:41:56.266Z'",
-=======
-          "default": "'2025-06-14T02:56:52.243Z'",
->>>>>>> ee5e2b9b
+          "default": "'2025-06-16T10:41:56.266Z'",
           "mappedType": "datetime"
         },
         "updated_at": {
@@ -1430,11 +1370,7 @@
           "primary": false,
           "nullable": true,
           "length": 6,
-<<<<<<< HEAD
-          "default": "'2025-06-16T10:41:56.266Z'",
-=======
-          "default": "'2025-06-14T02:56:52.243Z'",
->>>>>>> ee5e2b9b
+          "default": "'2025-06-16T10:41:56.266Z'",
           "mappedType": "datetime"
         },
         "campaign_donation_id": {
